--- conflicted
+++ resolved
@@ -17,11 +17,7 @@
 from distutils.spawn import find_executable
 
 #####################################
-<<<<<<< HEAD
-VERSION = "0.9.1"
-=======
 VERSION = "0.9.3"
->>>>>>> 810b1629
 ISRELEASED = True
 if ISRELEASED:
     __version__ = VERSION
