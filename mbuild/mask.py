from __future__ import division

<<<<<<< HEAD
=======
from copy import deepcopy
from itertools import product

>>>>>>> f38606cc
import numpy as np

from mbuild.coordinate_transform import equivalence_transform
from mbuild.utils.validation import assert_port_exists
from mbuild import clone

__all__ = ['apply_mask', 'random_mask_2d', 'random_mask_3d', 'sphere_mask',
           'grid_mask_2d', 'grid_mask_3d', 'disk_mask']

def apply_mask(host, guest, mask, guest_port_name='down', backfill=None,
               backfill_port_name='up'):
    """Attach guest Compounds to a host Compound in the pattern of a mask.

    Args:
        host (mbuild.Compound):
        guest (mbuild.Compound):
        mask (np.ndarray):
        guest_port_name (str):
        backfill (Compound, optional):
    """
    assert_port_exists(guest_port_name, guest)
    box = host.boundingbox
    mask = mask * box.lengths + box.mins

    n_ports = len(host.referenced_ports())
    assert n_ports >= mask.shape[0], "Not enough ports for mask."

    port_positions = np.empty(shape=(n_ports, 3))
    port_list = list()
    for port_idx, port in enumerate(host.referenced_ports()):
        port_positions[port_idx, :] = port.up.middle.pos
        port_list.append(port)

    used_ports = set()  # Keep track of used ports for backfilling.
    guests = []
    for point in mask:
        closest_point_idx = np.argmin(host.min_periodic_distance(point, port_positions))
        closest_port = port_list[closest_point_idx]
        used_ports.add(closest_port)

        # Attach the guest to the closest port.
        new_guest = clone(guest)
        equivalence_transform(new_guest, new_guest.labels[guest_port_name], closest_port)
        guests.append(new_guest)

        # Move the port as far away as possible (simpler than removing it).
        # There may well be a more elegant/efficient way of doing this.
        port_positions[closest_point_idx, :] = np.array([np.inf, np.inf, np.inf])

    backfills = []
    if backfill:
        assert_port_exists(backfill_port_name, backfill)
        # Attach the backfilling Compound to unused ports.
        for port in port_list:
            if port not in used_ports:
<<<<<<< HEAD
                new_backfill = clone(backfill)
                # Might make sense to have a backfill_port_name option...
=======
                new_backfill = deepcopy(backfill)
>>>>>>> f38606cc
                equivalence_transform(
                    new_backfill, new_backfill.labels[backfill_port_name], port)
                backfills.append(new_backfill)
    return guests, backfills


def random_mask_3d(num_sites):
    """ """
    mask = np.random.random((num_sites, 3))
    return mask


def random_mask_2d(num_sites):
    """ """
    mask = random_mask_3d(num_sites)
    mask[:, 2] = 0
    return mask


def grid_mask_2d(n, m):
    """ """
    mask = np.zeros(shape=(n*m, 3), dtype=float)
    for i, j in product(range(n), range(m)):
        mask[i*m + j, 0] = i / n
        mask[i*m + j, 1] = j / m
    return mask


def grid_mask_3d(n, m, l):
    """ """
    mask = np.zeros(shape=(n*m*l, 3), dtype=float)
    for i, j, k in product(range(n), range(m), range(l)):
        mask[i*m*l + j*l + k, 0] = i / n
        mask[i*m*l + j*l + k, 1] = j / m
        mask[i*m*l + j*l + k, 2] = k / l
    return mask


def sphere_mask(N):
    """Generate N evenly distributed points on the unit sphere.

    Sphere is centered at the origin. Alrgorithm based on the 'Golden Spiral'.

    Code by Chris Colbert from the numpy-discussion list:
    http://mail.scipy.org/pipermail/numpy-discussion/2009-July/043811.html

    """
    phi = (1 + np.sqrt(5)) / 2  # the golden ratio
    long_incr = 2*np.pi / phi   # how much to increment the longitude

    dz = 2.0 / float(N)         # a unit sphere has diameter 2
    bands = np.arange(N)        # each band will have one point placed on it
    z = bands * dz - 1 + (dz/2) # the height z of each band/point
    r = np.sqrt(1 - z*z)        # project onto xy-plane
    az = bands * long_incr      # azimuthal angle of point modulo 2 pi
    x = r * np.cos(az)
    y = r * np.sin(az)
    return np.column_stack((x, y, z))


def disk_mask(n):
    """ """
    radius = np.sqrt(np.arange(n) / float(n))

    golden_angle = np.pi * (3 - np.sqrt(5))
    theta = golden_angle * np.arange(n)

    points = np.zeros((n, 2))
    points[:, 0] = np.cos(theta)
    points[:, 1] = np.sin(theta)
    points *= radius.reshape((n, 1))

    return points<|MERGE_RESOLUTION|>--- conflicted
+++ resolved
@@ -1,11 +1,7 @@
 from __future__ import division
 
-<<<<<<< HEAD
-=======
-from copy import deepcopy
 from itertools import product
 
->>>>>>> f38606cc
 import numpy as np
 
 from mbuild.coordinate_transform import equivalence_transform
@@ -61,12 +57,8 @@
         # Attach the backfilling Compound to unused ports.
         for port in port_list:
             if port not in used_ports:
-<<<<<<< HEAD
                 new_backfill = clone(backfill)
                 # Might make sense to have a backfill_port_name option...
-=======
-                new_backfill = deepcopy(backfill)
->>>>>>> f38606cc
                 equivalence_transform(
                     new_backfill, new_backfill.labels[backfill_port_name], port)
                 backfills.append(new_backfill)
