from __future__ import division

from collections import OrderedDict
from warnings import warn
import itertools as it

import numpy as np
from parmed.parameters import ParameterSet

from mbuild import Box
from mbuild.utils.conversion import RB_to_OPLS
from mbuild.utils.sorting import natural_sort

__all__ = ['write_lammpsdata']


<<<<<<< HEAD
def write_lammpsdata(structure, filename, atom_style='full', 
                    detect_forcefield_style=True, use_urey_bradleys=False,
                    use_rb_torsions=True, use_dihedrals=False):
=======
def write_lammpsdata(structure, filename, atom_style='full', nbfix_in_data_file=True):
>>>>>>> 0a0eaef1
    """Output a LAMMPS data file.
    
    Outputs a LAMMPS data file in the 'full' atom style format. Assumes use
    of 'real' units. See http://lammps.sandia.gov/doc/atom_style.html for
    more information on atom styles.

    Parameters
    ----------
    structure : parmed.Structure
        ParmEd structure object
    filename : str
        Path of the output file
    atom_style: str
        Defines the style of atoms to be saved in a LAMMPS data file. The following atom
        styles are currently supported: 'full', 'atomic', 'charge', 'molecular'
        see http://lammps.sandia.gov/doc/atom_style.html for more
        information on atom styles.
    detect_forcefield_style: boolean
        If True, format lammpsdata parameters based on the contents of 
        the parmed Structure
    use_urey_bradleys: boolean
        If True, will treat angles as CHARMM-style angles with urey bradley terms
        while looking for `structure.urey_bradleys`
    use_rb_torsions:
        If True, will treat dihedrals OPLS-style torsions while looking for
        `structure.rb_torsions`
    use_dihedrals:
        If True, will treat dihedrals as CHARMM-style dihedrals while looking for 
        `structure.dihedrals`

    Notes
    -----
    See http://lammps.sandia.gov/doc/2001/data_format.html for a full description
    of the LAMMPS data format. Currently the following sections are supported (in
    addition to the header): *Masses*, *Nonbond Coeffs*, *Bond Coeffs*, *Angle
    Coeffs*, *Dihedral Coeffs*, *Atoms*, *Bonds*, *Angles*, *Dihedrals*, *Impropers*
    OPLS and CHARMM forcefield styles are supported, AMBER forcefield styles are NOT

    Some of this function has beed adopted from `mdtraj`'s support of the LAMMPSTRJ
    trajectory format. See https://github.com/mdtraj/mdtraj/blob/master/mdtraj/formats/lammpstrj.py for details.

    """

    if atom_style not in ['atomic', 'charge', 'molecular', 'full']:
        raise ValueError('Atom style "{}" is invalid or is not currently supported'.format(atom_style))

    xyz = np.array([[atom.xx,atom.xy,atom.xz] for atom in structure.atoms])

    forcefield = True
    if structure[0].type == '':
        forcefield = False

    # Internally use nm
    box = Box(lengths=np.array([0.1 * val for val in structure.box[0:3]]),
              angles=structure.box[3:6])

    if forcefield:
        types = [atom.type for atom in structure.atoms]
    else:
        types = [atom.name for atom in structure.atoms]

    unique_types = list(set(types))
    unique_types.sort(key=natural_sort)

    charges = [atom.charge for atom in structure.atoms]

    
    # Lammps syntax depends on the functional form
    # Infer functional form based on the properties of the structure
    if detect_forcefield_style:
        # Check angles
        if len(structure.urey_bradleys) > 0 :
            print("Urey bradley terms detected, will use angle_style charmm")
            use_urey_bradleys = True
        else:
            print("No urey bradley terms detected, will use angle_style harmonic")
            use_urey_bradleys = False

        # Check dihedrals
        if len(structure.rb_torsions) > 0:
            print("RB Torsions detected, will use dihedral_style opls")
            use_rb_torsions = True
        else:
            use_rb_torsions = False
        if len(structure.dihedrals) > 0:
            print("Charmm dihedrals detected, will use dihedral_style charmm")
            use_dihedrals = True
        else:
            use_dihedrals = False
    if use_rb_torsions and use_dihedrals:
        raise FoyerError("Multiple dihedral styles detected, check your "
                         "Forcefield XML and structure")

    # Check impropers
    for dihedral in structure.dihedrals:
        if dihedral.improper:
            raise FoyerError("Amber-style impropers are currently not supported")

    bonds = [[bond.atom1.idx+1, bond.atom2.idx+1] for bond in structure.bonds]
    angles = [[angle.atom1.idx+1,
               angle.atom2.idx+1,
               angle.atom3.idx+1] for angle in structure.angles]
    if use_rb_torsions:
        dihedrals = [[dihedral.atom1.idx+1,
                      dihedral.atom2.idx+1,
                      dihedral.atom3.idx+1,
                      dihedral.atom4.idx+1] for dihedral in structure.rb_torsions]
    elif use_dihedrals:
        dihedrals = [[dihedral.atom1.idx+1,
                      dihedral.atom2.idx+1,
                      dihedral.atom3.idx+1,
                      dihedral.atom4.idx+1] for dihedral in structure.dihedrals]
    else:
        dihedrals = []
    impropers = [[improper.atom1.idx+1,
                  improper.atom2.idx+1,
                  improper.atom3.idx+1,
                  improper.atom4.idx+1] for improper in structure.impropers]



    if bonds:
        if len(structure.bond_types) == 0:
            bond_types = np.ones(len(bonds),dtype=int)
        else:
            unique_bond_types = dict(enumerate(set([(round(bond.type.k,3),
                                                     round(bond.type.req,3)) for bond in structure.bonds])))
            unique_bond_types = OrderedDict([(y,x+1) for x,y in unique_bond_types.items()])
            bond_types = [unique_bond_types[(round(bond.type.k,3),
                                             round(bond.type.req,3))] for bond in structure.bonds]

    if angles:
        if use_urey_bradleys:
            charmm_angle_types = []
            for angle in structure.angles:
                ub_k = 0
                ub_req = 0
                for ub in structure.urey_bradleys:
                    if (angle.atom1, angle.atom3) == (ub.atom1, ub.atom2):
                        ub_k = ub.type.k
                        ub_req = ub.type.req
                charmm_angle_types.append((round(angle.type.k,3), 
                                           round(angle.type.theteq,3),
                                           round(ub_k, 3),
                                           round(ub_req, 3)))

            unique_angle_types = dict(enumerate(set(charmm_angle_types)))
            unique_angle_types = OrderedDict([(y,x+1) for x,y in unique_angle_types.items()])
            angle_types = [unique_angle_types[ub_info] for ub_info in charmm_angle_types]


        else:
            unique_angle_types = dict(enumerate(set([(round(angle.type.k,3),
                                                      round(angle.type.theteq,3)) for angle in structure.angles])))
            unique_angle_types = OrderedDict([(y,x+1) for x,y in unique_angle_types.items()])
            angle_types = [unique_angle_types[(round(angle.type.k,3),
                                               round(angle.type.theteq,3))] for angle in structure.angles]

    if dihedrals:
        if use_rb_torsions:
            unique_dihedral_types = dict(enumerate(set([(round(dihedral.type.c0,3),
                                                         round(dihedral.type.c1,3),
                                                         round(dihedral.type.c2,3),
                                                         round(dihedral.type.c3,3),
                                                         round(dihedral.type.c4,3),
                                                         round(dihedral.type.c5,3),
                                                         round(dihedral.type.scee,1),
                                                         round(dihedral.type.scnb,1)) for dihedral in structure.rb_torsions])))
            unique_dihedral_types = OrderedDict([(y,x+1) for x,y in unique_dihedral_types.items()])
            dihedral_types = [unique_dihedral_types[(round(dihedral.type.c0,3),
                                                     round(dihedral.type.c1,3),
                                                     round(dihedral.type.c2,3),
                                                     round(dihedral.type.c3,3),
                                                     round(dihedral.type.c4,3),
                                                     round(dihedral.type.c5,3),
                                                     round(dihedral.type.scee,1),
                                                     round(dihedral.type.scnb,1))] for dihedral in structure.rb_torsions]
        elif use_dihedrals:
            charmm_dihedrals = []
            structure.join_dihedrals()
            for dihedral in structure.dihedrals:
                if not dihedral.improper:
                    weight = 1 / len(dihedral.type)
                    for dih_type in dihedral.type:
                        charmm_dihedrals.append((round(dih_type.phi_k,3),
                                                 int(round(dih_type.per,0)),
                                                 int(round(dih_type.phase,0)),
                                                 round(weight, 4),
                                                 round(dih_type.scee,1),
                                                 round(dih_type.scnb,1)))

            unique_dihedral_types = dict(enumerate(set(charmm_dihedrals)))
            unique_dihedral_types = OrderedDict([(y,x+1) for x,y in unique_dihedral_types.items()])
            dihedral_types = [unique_dihedral_types[dihedral_info] for dihedral_info in charmm_dihedrals]
            
    if impropers:
            unique_improper_types = dict(enumerate(set([(round(improper.type.psi_k,3),
                                                         round(improper.type.psi_eq,3)) for improper in structure.impropers])))
            unique_improper_types = OrderedDict([(y,x+1) for x,y in unique_improper_types.items()])
            improper_types = [unique_improper_types[(round(improper.type.psi_k,3),
                                                     round(improper.type.psi_eq,3))] for improper in structure.impropers]

    with open(filename, 'w') as data:
        data.write(filename+' - created by mBuild\n\n')
        data.write('{:d} atoms\n'.format(len(structure.atoms)))
        if atom_style in ['full', 'molecular']:
            data.write('{:d} bonds\n'.format(len(bonds)))
            data.write('{:d} angles\n'.format(len(angles)))
            data.write('{:d} dihedrals\n'.format(len(dihedrals)))
            data.write('{:d} impropers\n\n'.format(len(impropers)))

        data.write('{:d} atom types\n'.format(len(set(types))))
        if atom_style in ['full', 'molecular']:
            if bonds:
                data.write('{:d} bond types\n'.format(len(set(bond_types))))
            if angles:
                data.write('{:d} angle types\n'.format(len(set(angle_types))))
            if dihedrals:
                data.write('{:d} dihedral types\n'.format(len(set(dihedral_types))))
            if impropers:
                data.write('{:d} improper types\n'.format(len(set(improper_types))))


        data.write('\n')
        # Box data
        if np.allclose(box.angles, np.array([90, 90, 90])):
            for i,dim in enumerate(['x','y','z']):
                data.write('{0:.6f} {1:.6f} {2}lo {2}hi\n'.format(
                    10.0 * box.mins[i],
                    10.0 * box.maxs[i],
                    dim))
        else:
            a, b, c = 10.0 * box.lengths
            alpha, beta, gamma = np.radians(box.angles)

            lx = a
            xy = b * np.cos(gamma)
            xz = c * np.cos(beta)
            ly = np.sqrt(b**2 - xy**2)
            yz = (b*c*np.cos(alpha) - xy*xz) / ly
            lz = np.sqrt(c**2 - xz**2 - yz**2)

            xlo, ylo, zlo = 10.0 * box.mins
            xhi = xlo + lx
            yhi = ylo + ly
            zhi = zlo + lz

            xlo_bound = xlo + np.min([0.0, xy, xz, xy+xz])
            xhi_bound = xhi + np.max([0.0, xy, xz, xy+xz])
            ylo_bound = ylo + np.min([0.0, yz])
            yhi_bound = yhi + np.max([0.0, yz])
            zlo_bound = zlo
            zhi_bound = zhi

            data.write('{0:.6f} {1:.6f} xlo xhi\n'.format(
                xlo_bound, xhi_bound))
            data.write('{0:.6f} {1:.6f} ylo yhi\n'.format(
                ylo_bound, yhi_bound))
            data.write('{0:.6f} {1:.6f} zlo zhi\n'.format(
                zlo_bound, zhi_bound))
            data.write('{0:.6f} {1:.6f} {2:6f} xy xz yz\n'.format(
                xy, xz, yz))

        # Mass data
        masses = [atom.mass for atom in structure.atoms]
        mass_dict = dict([(unique_types.index(atom_type)+1,mass) for atom_type,mass in zip(types,masses)])

        data.write('\nMasses\n\n')
        for atom_type,mass in mass_dict.items():
            data.write('{:d}\t{:.6f}\t# {}\n'.format(atom_type,mass,unique_types[atom_type-1]))

        if forcefield:
            sigmas = [atom.sigma for atom in structure.atoms]
            epsilons = [atom.epsilon for atom in structure.atoms]
            sigma_dict = dict([(unique_types.index(atom_type)+1,sigma) for atom_type,sigma in zip(types,sigmas)])
            epsilon_dict = dict([(unique_types.index(atom_type)+1,epsilon) for atom_type,epsilon in zip(types,epsilons)])

            # Modified cross-interactions
            if structure.has_NBFIX():
                params = ParameterSet.from_structure(structure)
                # Sort keys (maybe they should be sorted in ParmEd)
                new_nbfix_types = OrderedDict()
                for key, val in params.nbfix_types.items():
                    sorted_key = tuple(sorted(key))
                    if sorted_key in new_nbfix_types:
                        warn('Sorted key matches an existing key')
                        if new_nbfix_types[sorted_key]:
                            warn('nbfixes are not symmetric, overwriting old nbfix')
                    new_nbfix_types[sorted_key] = params.nbfix_types[key]
                params.nbfix_types = new_nbfix_types
                warn('Explicitly writing cross interactions using mixing rule: {}'.format(
                    structure.combining_rule))
                coeffs = OrderedDict()
                for combo in it.combinations_with_replacement(unique_types, 2):
                    # Attempt to find pair coeffis in nbfixes
                    if combo in params.nbfix_types:
                        type1 = unique_types.index(combo[0])+1
                        type2 = unique_types.index(combo[1])+1
                        rmin = params.nbfix_types[combo][0] # Angstrom
                        epsilon = params.nbfix_types[combo][1] # kcal
                        sigma = rmin/2**(1/6)
                        coeffs[(type1, type2)] = (round(sigma, 8), round(epsilon, 8))
                    else:
                        type1 = unique_types.index(combo[0]) + 1
                        type2 = unique_types.index(combo[1]) + 1
                        # Might not be necessary to be this explicit
                        if type1 == type2:
                            sigma = sigma_dict[type1]
                            epsilon = epsilon_dict[type1]
                        else:
                            if structure.combining_rule == 'lorentz':
                                sigma = (sigma_dict[type1]+sigma_dict[type2])*0.5
                            elif structure.combining_rule == 'geometric':
                                sigma = (sigma_dict[type1]*sigma_dict[type2])**0.5
                            else:
                                raise ValueError('Only lorentz and geometric combining rules are supported')
                            epsilon = (epsilon_dict[type1]*epsilon_dict[type2])**0.5
                        coeffs[(type1, type2)] = (round(sigma, 8), round(epsilon, 8))
                if nbfix_in_data_file:
                    data.write('\nPairIJ Coeffs # modified lj\n\n')
                    for (type1, type2), (sigma, epsilon) in coeffs.items():
                        data.write('{0} {1} {2} {3}\n'.format(
                            type1, type2, epsilon, sigma))
                else:
                    data.write('\nPair Coeffs # lj\n\n')
                    for idx,epsilon in epsilon_dict.items():
                        data.write('{}\t{:.5f}\t{:.5f}\n'.format(idx,epsilon,sigma_dict[idx]))
                    print('Copy these commands into your input script:\n')
                    for (type1, type2), (sigma, epsilon) in coeffs.items():
                        print('pair_coeff\t{0} {1} {2} {3}'.format(
                            type1, type2, epsilon, sigma))

            # Pair coefficients
            else:
                data.write('\nPair Coeffs # lj\n\n')
                for idx,epsilon in epsilon_dict.items():
                    data.write('{}\t{:.5f}\t{:.5f}\n'.format(idx,epsilon,sigma_dict[idx]))

            # Bond coefficients
            if bonds:
                data.write('\nBond Coeffs # harmonic\n\n')
                for params,idx in unique_bond_types.items():
                    data.write('{}\t{}\t{}\n'.format(idx,*params))

            # Angle coefficients
            if angles:
                if use_urey_bradleys:
                    data.write('\nAngle Coeffs # charmm\n\n')
                    for params,idx in unique_angle_types.items():
                        data.write('{}\t{}\t{:.5f}\t{:.5f}\t{:.5f}\n'.format(idx,*params))

                else:
                    data.write('\nAngle Coeffs # harmonic\n\n')
                    for params,idx in unique_angle_types.items():
                        data.write('{}\t{}\t{:.5f}\n'.format(idx,*params))

            # Dihedral coefficients
            if dihedrals:
                if use_rb_torsions:
                    data.write('\nDihedral Coeffs # opls\n\n')
                    for params,idx in unique_dihedral_types.items():
                        opls_coeffs = RB_to_OPLS(params[0],
                                                 params[1],
                                                 params[2],
                                                 params[3],
                                                 params[4],
                                                 params[5])
                        data.write('{}\t{:.5f}\t{:.5f}\t{:.5f}\t{:.5f}\n'.format(idx,*opls_coeffs))
                elif use_dihedrals:
                    data.write('\nDihedral Coeffs # charmm\n\n')
                    for params, idx in unique_dihedral_types.items():
                        data.write('{}\t{:.5f}\t{:d}\t{:d}\t{:.5f}\n'.format(idx, *params))

            # Improper coefficients
            if impropers:
                data.write('\nImproper Coeffs # harmonic\n\n')
                for params,idx in unique_improper_types.items():
                    data.write('{}\t{:.5f}\t{:.5f}\n'.format(idx, *params))

        # Atom data
        data.write('\nAtoms\n\n')
        if atom_style == 'atomic':
            atom_line = '{index:d}\t{type_index:d}\t{x:.6f}\t{y:.6f}\t{z:.6f}\n'
        elif atom_style == 'charge':
            atom_line = '{index:d}\t{type_index:d}\t{charge:.6f}\t{x:.6f}\t{y:.6f}\t{z:.6f}\n'
        elif atom_style == 'molecular':
            atom_line = '{index:d}\t{zero:d}\t{type_index:d}\t{x:.6f}\t{y:.6f}\t{z:.6f}\n'
        elif atom_style == 'full':
            atom_line ='{index:d}\t{zero:d}\t{type_index:d}\t{charge:.6f}\t{x:.6f}\t{y:.6f}\t{z:.6f}\n'

        for i,coords in enumerate(xyz):
            data.write(atom_line.format(
                index=i+1,type_index=unique_types.index(types[i])+1,
                zero=0,charge=charges[i],
                x=coords[0],y=coords[1],z=coords[2]))

        if atom_style in ['full', 'molecular']:
            # Bond data
            if bonds:
                data.write('\nBonds\n\n')
                for i,bond in enumerate(bonds):
                    data.write('{:d}\t{:d}\t{:d}\t{:d}\n'.format(
                        i+1,bond_types[i],bond[0],bond[1]))

            # Angle data
            if angles:
                data.write('\nAngles\n\n')
                for i,angle in enumerate(angles):
                    data.write('{:d}\t{:d}\t{:d}\t{:d}\t{:d}\n'.format(
                        i+1,angle_types[i],angle[0],angle[1],angle[2]))

            # Dihedral data
            if dihedrals:
                data.write('\nDihedrals\n\n')
                for i,dihedral in enumerate(dihedrals):
                    data.write('{:d}\t{:d}\t{:d}\t{:d}\t{:d}\t{:d}\n'.format(
                        i+1,dihedral_types[i],dihedral[0],
                        dihedral[1],dihedral[2],dihedral[3]))
            # Dihedral data
            if impropers:
                data.write('\nImpropers\n\n')
                for i,improper in enumerate(impropers):
                    data.write('{:d}\t{:d}\t{:d}\t{:d}\t{:d}\t{:d}\n'.format(
                        i+1,improper_types[i],improper[2],
                        improper[1],improper[0],improper[3]))<|MERGE_RESOLUTION|>--- conflicted
+++ resolved
@@ -14,13 +14,10 @@
 __all__ = ['write_lammpsdata']
 
 
-<<<<<<< HEAD
 def write_lammpsdata(structure, filename, atom_style='full', 
-                    detect_forcefield_style=True, use_urey_bradleys=False,
+                    detect_forcefield_style=True, nbfix_in_data_file=True,
+                    use_urey_bradleys=False,
                     use_rb_torsions=True, use_dihedrals=False):
-=======
-def write_lammpsdata(structure, filename, atom_style='full', nbfix_in_data_file=True):
->>>>>>> 0a0eaef1
     """Output a LAMMPS data file.
     
     Outputs a LAMMPS data file in the 'full' atom style format. Assumes use
