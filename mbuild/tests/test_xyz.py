--- conflicted
+++ resolved
@@ -30,8 +30,4 @@
     def test_coordinates(self, ethane):
         ethane.save(filename='ethane.xyz')
         ethane_in = mb.load('ethane.xyz')
-<<<<<<< HEAD
-        assert np.allclose(ethane.xyz, ethane_in.xyz, atol=1e-3)
-=======
-        assert np.allclose(ethane.xyz, ethane_in.xyz)
->>>>>>> fbf83349
+        assert np.allclose(ethane.xyz, ethane_in.xyz)