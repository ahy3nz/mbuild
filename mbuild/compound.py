--- conflicted
+++ resolved
@@ -1825,12 +1825,8 @@
         filename : str
             Filesystem path in which to save the trajectory. The extension or
             prefix will be parsed and control the format. Supported
-<<<<<<< HEAD
             extensions are: 'hoomdxml', 'gsd', 'gro', 'top', 
             'lammps', 'lmp', 'mcf'
-=======
-            extensions are: 'hoomdxml', 'gsd', 'gro', 'top', 'lammps', 'lmp', 'json'
->>>>>>> 1f7f950a
         show_ports : bool, optional, default=False
             Save ports contained within the compound.
         forcefield_files : str, optional, default=None
@@ -1895,11 +1891,8 @@
         formats.gsdwrite.write_gsd : Write to GSD format
         formats.hoomdxml.write_hoomdxml : Write to Hoomd XML format
         formats.lammpsdata.write_lammpsdata : Write to LAMMPS data format
-<<<<<<< HEAD
         formats.cassandramcf.write_cassandramcf : Write to Cassandra MCF format
-=======
         formats.json_formats.compound_to_json : Write to a json file
->>>>>>> 1f7f950a
 
         """
         extension = os.path.splitext(filename)[-1]
