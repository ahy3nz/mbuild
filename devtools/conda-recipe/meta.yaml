--- conflicted
+++ resolved
@@ -22,12 +22,8 @@
     - nglview >=0.6
     - oset
     - parmed
-<<<<<<< HEAD
-    - mdtraj 1.9.1
     - protobuf
-=======
     - mdtraj
->>>>>>> d8e55e7f
 
 test:
   requires:
